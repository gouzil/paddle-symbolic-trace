--- conflicted
+++ resolved
@@ -136,12 +136,7 @@
         # TODO(xiokgun): multi-output support.
         # TODO(xiokgun): may have python buildin object inside metas.
         # TODO(xiokgun): 4 kinds of python arguments. support it !!
-<<<<<<< HEAD
-
-        if func in [ paddle.add, paddle.subtract]:
-=======
         if func in [ paddle.add, paddle.subtract, paddle.nn.functional.relu ]:
->>>>>>> 6227a7d1
             meta = infer_meta(func, *args)
             result = ProxyTensor(SymbolicTraceContext().new_varname(), meta)
             SymbolicTraceContext().call_API(func, inputs=convert_to_symbol(args), outputs=convert_to_symbol(result)) # symbolic only contain symbols.

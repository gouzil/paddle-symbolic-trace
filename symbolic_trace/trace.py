--- conflicted
+++ resolved
@@ -2,23 +2,22 @@
 import paddle
 from .opcode_translator import eval_frame_callback
 from .symbolic_trace import SymbolicTraceContext
-from .proxy_tensor import ProxyTensorContext
+from .proxy_tensor import ProxyTensorContext, ProxyTensor
+from .statement_ir import Symbol
 
 def symbolic_trace(func, with_log=False):
     def wrapped(*args, **kw):
-<<<<<<< HEAD
         ProxyTensorContext().reset()
-        with SymbolicTraceContext():
-            paddle.fluid.core.set_eval_frame(eval_frame_callback)
-            func(*args, **kw)
-            paddle.fluid.core.set_eval_frame(None)
-        return SymbolicTraceContext().start_compile(ProxyTensorContext().get_runtime())
-=======
-        clear_runtime_proxytensor()
         with SymbolicTraceContext() as ctx:
             paddle.fluid.core.set_eval_frame(eval_frame_callback)
-            func(*args, **kw)
+            returns = func(*args, **kw)
             paddle.fluid.core.set_eval_frame(None)
-        SymbolicTraceContext().start_compile()
->>>>>>> bee72ead
+
+        # TODO( output analysis, we can get out symbols here. )
+        if returns is None:
+            return None
+        #returns = [ret for ret in returns if isinstance(ret, ProxyTensor)]
+        #if len(returns) == 0: 
+            #return returns
+        return SymbolicTraceContext().start_compile(ProxyTensorContext().get_runtime())
     return wrapped
import inspect
import unittest

from test_case_base import TestCaseBase, strict_mode_guard

import paddle
from sot.psdb import check_no_breakgraph


def foo(x: int, y: paddle.Tensor):
    z = 3

    def local(a, b=5):
        return a + x + z + b + y

    return local(4) + z


def foo2(y: paddle.Tensor, x=1):
    """
    Test strip default value
    """
    z = 3

    def local(a, b=5):
        return a + x + z + b + y

    return local(4)


def foo3(y: paddle.Tensor, x=1):
    """
    Test Closure Band Default
    """
    z = 3

    def local(a, b=5):
        nonlocal z
        z = 4
        return a + x + z + b + y

    return local(4)


global_z = 3


def test_global(y: paddle.Tensor):
    """
    Test Global variable
    """

    def local(a, b=5):
        global global_z
        global_z += 1
        return a + global_z + b + y

    return local(1)


def multi(c):
    return c + 2


def wrapper_function(func):
    a = 2

    def inner():
        return func(a)

    return inner


wrapped_multi = wrapper_function(multi)


def foo5(y: paddle.Tensor):
    """
    Test incoming closures
    """
    a = wrapped_multi()
    return a


def outwrapper(func):
    def wrapper(*args, **kwargs):
        return func(*args, **kwargs)

    return wrapper


def foo6(y: paddle.Tensor):
    """
    Test Decorator
    """

    @outwrapper
    def load_1(a, b=5):
        return a + b

    return load_1(1)


@check_no_breakgraph
def closure_del():
    x = 0

    def load():
        nonlocal x
        del x

    return load()


import numpy as np


def numpy_sum(m):
    """
    Test loop call

    Example: a->b->c->a
    """
    a = np.array([1, 2, 3])
    tmp = np.sum(a)
    return m + 1


def lambda_closure(x, m):
    """
    lambda closure.
    """

    def break_graph_closure():
        print("yes")
        return x + m

    return break_graph_closure()


# motivated by python builtin decorator
def kwargs_wrapper(func):
    sig = inspect.signature(func)

    def inner(*args, **kwargs):
        return func(*args, **kwargs)

    inner.__signature__ = sig
    return inner


@kwargs_wrapper
def func7(a, b):
    return a + b


def foo7():
    return func7(3, 5)


<<<<<<< HEAD
class TestClosure(TestCaseBase):
=======
def create_closure():
    x = 1

    def closure():
        return x + 1

    return closure


class TestExecutor(TestCaseBase):
>>>>>>> 4974b061
    def test_closure(self):
        self.assert_results(foo, 1, paddle.to_tensor(2))
        self.assert_results(foo2, paddle.to_tensor(2))
        self.assert_results(foo3, paddle.to_tensor(2))
        self.assert_results_with_global_check(
            test_global, ["global_z"], paddle.to_tensor(2)
        )
        self.assert_results(closure_del)
        self.assert_results(foo5, paddle.to_tensor(2))
        self.assert_results(foo6, paddle.to_tensor(2))
        self.assert_results(numpy_sum, paddle.to_tensor(1))
        with strict_mode_guard(0):
            self.assert_results(
                lambda_closure, paddle.to_tensor(2), paddle.to_tensor(1)
            )


class TestExecutor2(TestCaseBase):
    def test_closure(self):
        self.assert_results(foo7)


# Side Effect.
def test_slice_in_for_loop(x, iter_num=3):
    x = paddle.to_tensor(x)
    a = []
    # Use `paddle.full` so that static analysis can analyze the type of iter_num is Tensor
    iter_num = paddle.full(
        shape=[1], fill_value=iter_num, dtype="int32"
    )  # TODO(liym27): Delete it if the type of parameter iter_num can be resolved

    for i in range(iter_num):
        a.append(x)

    for i in range(iter_num):
        a[i] = x
    out = a[2]
    return out


class TestExecutor3(TestCaseBase):
    def test_closure(self):
        tx = paddle.to_tensor([1.0, 2.0, 3.0])
        # need side effect of list.
        # self.assert_results(test_slice_in_for_loop, tx)


def non_local_test(t: paddle.Tensor):
    a = 1

    def func1():
        nonlocal a
        t = a
        a = 2
        return t

    def func2():
        nonlocal a
        a = 1
        return a

    t += func1()  # add 2
    t += func2()  # add 1
    t += a  # add 1
    return t


class TestExecutor4(TestCaseBase):
    def test_closure(self):
        tx = paddle.to_tensor([1.0])
        self.assert_results(non_local_test, tx)


class TestCreateClosure(TestCaseBase):
    def test_create_closure(self):
        closure = create_closure()
        self.assert_results(closure)


if __name__ == "__main__":
    unittest.main()

# Instructions:
# LOAD_CLOSURE
# LOAD_DEREF
# LOAD_CLASSDEREF
# STORE_DEREF
# DELETE_DEREF
# STORE_GLOBAL<|MERGE_RESOLUTION|>--- conflicted
+++ resolved
@@ -154,13 +154,10 @@
     return a + b
 
 
-def foo7():
+def test_builtin_decorator():
     return func7(3, 5)
 
 
-<<<<<<< HEAD
-class TestClosure(TestCaseBase):
-=======
 def create_closure():
     x = 1
 
@@ -170,28 +167,33 @@
     return closure
 
 
-class TestExecutor(TestCaseBase):
->>>>>>> 4974b061
+class TestClosure(TestCaseBase):
     def test_closure(self):
         self.assert_results(foo, 1, paddle.to_tensor(2))
         self.assert_results(foo2, paddle.to_tensor(2))
         self.assert_results(foo3, paddle.to_tensor(2))
+        self.assert_results(foo5, paddle.to_tensor(2))
+
+    def test_global(self):
         self.assert_results_with_global_check(
             test_global, ["global_z"], paddle.to_tensor(2)
         )
-        self.assert_results(closure_del)
-        self.assert_results(foo5, paddle.to_tensor(2))
-        self.assert_results(foo6, paddle.to_tensor(2))
-        self.assert_results(numpy_sum, paddle.to_tensor(1))
+
+    def test_lambda(self):
         with strict_mode_guard(0):
             self.assert_results(
                 lambda_closure, paddle.to_tensor(2), paddle.to_tensor(1)
             )
 
-
-class TestExecutor2(TestCaseBase):
-    def test_closure(self):
-        self.assert_results(foo7)
+    def test_numpy(self):
+        self.assert_results(numpy_sum, paddle.to_tensor(1))
+
+    def test_del_deref(self):
+        self.assert_results(closure_del)
+
+    def test_decorator(self):
+        self.assert_results(test_builtin_decorator)
+        self.assert_results(foo6, paddle.to_tensor(2))
 
 
 # Side Effect.

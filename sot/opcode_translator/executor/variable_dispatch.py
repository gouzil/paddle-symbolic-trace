--- conflicted
+++ resolved
@@ -111,7 +111,6 @@
     lambda var: var.bool(),
 )
 
-<<<<<<< HEAD
 # getitem
 Dispatcher.register(
     operator.getitem,
@@ -142,7 +141,8 @@
     ),
     {},
     lambda var, key, value: var.setitem(key.get_value(), value),
-=======
+)
+
 # TensorVariable
 Dispatcher.register(
     paddle.is_tensor,
@@ -173,7 +173,6 @@
     ("TensorVariable",),
     {},
     lambda var: var.ndim,
->>>>>>> e0f472d6
 )
 
 # VariableBase
